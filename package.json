--- conflicted
+++ resolved
@@ -1,10 +1,6 @@
 {
   "name": "aejo",
-<<<<<<< HEAD
-  "version": "0.1.9",
-=======
   "version": "0.1.10",
->>>>>>> 20d31a03
   "main": "./dist/index.js",
   "description": "AJV + Express.js + JSONSchema + OpenAPI builder",
   "license": "MIT",
